/*
 Copyright (c) 2014 by Contributors

 Licensed under the Apache License, Version 2.0 (the "License");
 you may not use this file except in compliance with the License.
 You may obtain a copy of the License at

 http://www.apache.org/licenses/LICENSE-2.0

 Unless required by applicable law or agreed to in writing, software
 distributed under the License is distributed on an "AS IS" BASIS,
 WITHOUT WARRANTIES OR CONDITIONS OF ANY KIND, either express or implied.
 See the License for the specific language governing permissions and
 limitations under the License.
 */

package ml.dmlc.xgboost4j.scala

<<<<<<< HEAD
import ml.dmlc.xgboost4j.java
import scala.collection.JavaConverters._
import scala.collection.mutable

class Booster private[xgboost4j](booster: java.Booster) extends Serializable {

  def setParam(key: String, value: String): Unit = {
    booster.setParam(key, value)
  }

=======
import java.io.IOException

import ml.dmlc.xgboost4j.java.{Booster => JBooster}
import ml.dmlc.xgboost4j.java.XGBoostError
import scala.collection.JavaConverters._
import scala.collection.mutable

class Booster private[xgboost4j](booster: JBooster) extends Serializable {

  /**
    * Set parameter to the Booster.
    *
    * @param key   param name
    * @param value param value
    */
  @throws(classOf[XGBoostError])
  def setParam(key: String, value: AnyRef): Unit = {
    booster.setParam(key, value)
  }

  /**
   * set parameters
   *
   * @param params parameters key-value map
   */
  @throws(classOf[XGBoostError])
  def setParams(params: Map[String, AnyRef]): Unit = {
    booster.setParams(params.asJava)
  }

  /**
   * Update (one iteration)
   *
   * @param dtrain training data
   * @param iter   current iteration number
   */
  @throws(classOf[XGBoostError])
>>>>>>> cf2a7851
  def update(dtrain: DMatrix, iter: Int): Unit = {
    booster.update(dtrain.jDMatrix, iter)
  }

<<<<<<< HEAD
=======
  /**
   * update with customize obj func
   *
   * @param dtrain training data
   * @param obj    customized objective class
   */
  @throws(classOf[XGBoostError])
>>>>>>> cf2a7851
  def update(dtrain: DMatrix, obj: ObjectiveTrait): Unit = {
    booster.update(dtrain.jDMatrix, obj)
  }

<<<<<<< HEAD
  def dumpModel(modelPath: String, withStats: Boolean): Unit = {
    booster.dumpModel(modelPath, withStats)
  }

  def dumpModel(modelPath: String, featureMap: String, withStats: Boolean): Unit = {
    booster.dumpModel(modelPath, featureMap, withStats)
  }

  def setParams(params: Map[String, AnyRef]): Unit = {
    booster.setParams(params.asJava)
  }

  def evalSet(evalMatrixs: Array[DMatrix], evalNames: Array[String], iter: Int): String = {
    booster.evalSet(evalMatrixs.map(_.jDMatrix), evalNames, iter)
  }

  def evalSet(evalMatrixs: Array[DMatrix], evalNames: Array[String], eval: EvalTrait):
      String = {
    booster.evalSet(evalMatrixs.map(_.jDMatrix), evalNames, eval)
  }

  def dispose: Unit = {
    booster.dispose()
  }

  def predict(data: DMatrix): Array[Array[Float]] = {
    booster.predict(data.jDMatrix)
  }

  def predict(data: DMatrix, outPutMargin: Boolean): Array[Array[Float]] = {
    booster.predict(data.jDMatrix, outPutMargin)
  }

  def predict(data: DMatrix, outPutMargin: Boolean, treeLimit: Int):
      Array[Array[Float]] = {
    booster.predict(data.jDMatrix, outPutMargin, treeLimit)
  }

  def predict(data: DMatrix, treeLimit: Int, predLeaf: Boolean): Array[Array[Float]] = {
    booster.predict(data.jDMatrix, treeLimit, predLeaf)
  }

  def boost(dtrain: DMatrix, grad: Array[Float], hess: Array[Float]): Unit = {
    booster.boost(dtrain.jDMatrix, grad, hess)
  }

  def getFeatureScore: mutable.Map[String, Integer] = {
    booster.getFeatureScore.asScala
  }

  def getFeatureScore(featureMap: String): mutable.Map[String, Integer] = {
    booster.getFeatureScore(featureMap).asScala
  }

  def saveModel(modelPath: String): Unit = {
    booster.saveModel(modelPath)
=======
  /**
   * update with give grad and hess
   *
   * @param dtrain training data
   * @param grad   first order of gradient
   * @param hess   seconde order of gradient
   */
  @throws(classOf[XGBoostError])
  def boost(dtrain: DMatrix, grad: Array[Float], hess: Array[Float]): Unit = {
    booster.boost(dtrain.jDMatrix, grad, hess)
  }

  /**
   * evaluate with given dmatrixs.
   *
   * @param evalMatrixs dmatrixs for evaluation
   * @param evalNames   name for eval dmatrixs, used for check results
   * @param iter        current eval iteration
   * @return eval information
   */
  @throws(classOf[XGBoostError])
  def evalSet(evalMatrixs: Array[DMatrix], evalNames: Array[String], iter: Int)
    : String = {
    booster.evalSet(evalMatrixs.map(_.jDMatrix), evalNames, iter)
  }

  /**
   * evaluate with given customized Evaluation class
   *
   * @param evalMatrixs evaluation matrix
   * @param evalNames   evaluation names
   * @param eval        custom evaluator
   * @return eval information
   */
  @throws(classOf[XGBoostError])
  def evalSet(evalMatrixs: Array[DMatrix], evalNames: Array[String], eval: EvalTrait)
    : String = {
    booster.evalSet(evalMatrixs.map(_.jDMatrix), evalNames, eval)
  }


  /**
   * Predict with data
   *
   * @param data         dmatrix storing the input
   * @param outPutMargin Whether to output the raw untransformed margin value.
   * @param treeLimit    Limit number of trees in the prediction; defaults to 0 (use all trees).
   * @return predict result
   */
  @throws(classOf[XGBoostError])
  def predict(data: DMatrix, outPutMargin: Boolean = false, treeLimit: Int = 0)
    : Array[Array[Float]] = {
    booster.predict(data.jDMatrix, outPutMargin, treeLimit)
  }

  /**
   * Predict the leaf indices
   *
   * @param data      dmatrix storing the input
   * @param treeLimit Limit number of trees in the prediction; defaults to 0 (use all trees).
   * @return predict result
   * @throws XGBoostError native error
   */
  @throws(classOf[XGBoostError])
  def predictLeaf(data: DMatrix, treeLimit: Int = 0)
    : Array[Array[Float]] = {
    booster.predictLeaf(data.jDMatrix, treeLimit)
  }

  /**
   * save model to modelPath
   *
   * @param modelPath model path
   */
  @throws(classOf[XGBoostError])
  def saveModel(modelPath: String): Unit = {
    booster.saveModel(modelPath)
  }
  /**
    * save model to Output stream
    *
    * @param out Output stream
    */
  @throws(classOf[XGBoostError])
  def saveModel(out: java.io.OutputStream): Unit = {
    booster.saveModel(out)
  }
  /**
   * Dump model as Array of string
   *
   * @param featureMap featureMap file
   * @param withStats  bool
   *                   Controls whether the split statistics are output.
   */
  @throws(classOf[XGBoostError])
  def getModelDump(featureMap: String = null, withStats: Boolean = false)
    : Array[String] = {
    booster.getModelDump(featureMap, withStats)
  }

  /**
   * Get importance of each feature
   *
   * @return featureMap  key: feature index, value: feature importance score
   */
  @throws(classOf[XGBoostError])
  def getFeatureScore(featureMap: String = null): mutable.Map[String, Integer] = {
    booster.getFeatureScore(featureMap).asScala
  }

  /**
    *  Dispose the booster when it is no longer needed
    */
  def dispose: Unit = {
    booster.dispose()
>>>>>>> cf2a7851
  }

  override def finalize(): Unit = {
    super.finalize()
    dispose
  }
<<<<<<< HEAD


=======
>>>>>>> cf2a7851
}<|MERGE_RESOLUTION|>--- conflicted
+++ resolved
@@ -16,18 +16,6 @@
 
 package ml.dmlc.xgboost4j.scala
 
-<<<<<<< HEAD
-import ml.dmlc.xgboost4j.java
-import scala.collection.JavaConverters._
-import scala.collection.mutable
-
-class Booster private[xgboost4j](booster: java.Booster) extends Serializable {
-
-  def setParam(key: String, value: String): Unit = {
-    booster.setParam(key, value)
-  }
-
-=======
 import java.io.IOException
 
 import ml.dmlc.xgboost4j.java.{Booster => JBooster}
@@ -65,13 +53,10 @@
    * @param iter   current iteration number
    */
   @throws(classOf[XGBoostError])
->>>>>>> cf2a7851
   def update(dtrain: DMatrix, iter: Int): Unit = {
     booster.update(dtrain.jDMatrix, iter)
   }
 
-<<<<<<< HEAD
-=======
   /**
    * update with customize obj func
    *
@@ -79,69 +64,10 @@
    * @param obj    customized objective class
    */
   @throws(classOf[XGBoostError])
->>>>>>> cf2a7851
   def update(dtrain: DMatrix, obj: ObjectiveTrait): Unit = {
     booster.update(dtrain.jDMatrix, obj)
   }
 
-<<<<<<< HEAD
-  def dumpModel(modelPath: String, withStats: Boolean): Unit = {
-    booster.dumpModel(modelPath, withStats)
-  }
-
-  def dumpModel(modelPath: String, featureMap: String, withStats: Boolean): Unit = {
-    booster.dumpModel(modelPath, featureMap, withStats)
-  }
-
-  def setParams(params: Map[String, AnyRef]): Unit = {
-    booster.setParams(params.asJava)
-  }
-
-  def evalSet(evalMatrixs: Array[DMatrix], evalNames: Array[String], iter: Int): String = {
-    booster.evalSet(evalMatrixs.map(_.jDMatrix), evalNames, iter)
-  }
-
-  def evalSet(evalMatrixs: Array[DMatrix], evalNames: Array[String], eval: EvalTrait):
-      String = {
-    booster.evalSet(evalMatrixs.map(_.jDMatrix), evalNames, eval)
-  }
-
-  def dispose: Unit = {
-    booster.dispose()
-  }
-
-  def predict(data: DMatrix): Array[Array[Float]] = {
-    booster.predict(data.jDMatrix)
-  }
-
-  def predict(data: DMatrix, outPutMargin: Boolean): Array[Array[Float]] = {
-    booster.predict(data.jDMatrix, outPutMargin)
-  }
-
-  def predict(data: DMatrix, outPutMargin: Boolean, treeLimit: Int):
-      Array[Array[Float]] = {
-    booster.predict(data.jDMatrix, outPutMargin, treeLimit)
-  }
-
-  def predict(data: DMatrix, treeLimit: Int, predLeaf: Boolean): Array[Array[Float]] = {
-    booster.predict(data.jDMatrix, treeLimit, predLeaf)
-  }
-
-  def boost(dtrain: DMatrix, grad: Array[Float], hess: Array[Float]): Unit = {
-    booster.boost(dtrain.jDMatrix, grad, hess)
-  }
-
-  def getFeatureScore: mutable.Map[String, Integer] = {
-    booster.getFeatureScore.asScala
-  }
-
-  def getFeatureScore(featureMap: String): mutable.Map[String, Integer] = {
-    booster.getFeatureScore(featureMap).asScala
-  }
-
-  def saveModel(modelPath: String): Unit = {
-    booster.saveModel(modelPath)
-=======
   /**
    * update with give grad and hess
    *
@@ -257,16 +183,10 @@
     */
   def dispose: Unit = {
     booster.dispose()
->>>>>>> cf2a7851
   }
 
   override def finalize(): Unit = {
     super.finalize()
     dispose
   }
-<<<<<<< HEAD
-
-
-=======
->>>>>>> cf2a7851
 }